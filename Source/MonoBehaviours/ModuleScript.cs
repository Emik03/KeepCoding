﻿using System;
using System.Collections;
using System.Collections.Generic;
using System.IO;
using System.Linq;
using System.Linq.Expressions;
using System.Text.RegularExpressions;
using UnityEngine;
using UnityEngine.Networking;
using static KeepCoding.Game.KTInputManager;
using static KMAudio;
using static KMSoundOverride;
using static UnityEngine.Application;

namespace KeepCoding
{
    /// <summary>
    /// Base class for solvable and needy modded modules in Keep Talking and Nobody Explodes. Written by Emik.
    /// </summary>
    public abstract class ModuleScript : MonoBehaviour, IDump, ILog
    {
        /// <value>
        /// Determines whether the module has been struck. Twitch Plays script will set this to false when a command is interrupted.
        /// </value>
        public bool HasStruck { get; set; }

        /// <value>
        /// Determines whether the bomb is currently active, and the timer is ticking.
        /// </value>
        public bool IsActive { get; private set; }

        /// <value>
        /// Determines whether the application is running from inside unity.
        /// </value>
        public static bool IsEditor => isEditor;

        /// <value>
        /// Determines whether this module is the last instantiated instance.
        /// </value>
        public bool IsLastInstantiated => Id == LastId;

        /// <value>
        /// Determines whether the needy is active.
        /// </value>
        public bool IsNeedyActive { get; private set; }

        /// <value>
        /// Determines whether the module has been solved.
        /// </value>
        public bool IsSolved { get; private set; }

        /// <value>
        /// Determines whether the game is being played in Virtual Reality. In the Editor, it always returns false.
        /// </value>
        public static bool IsVR => !IsEditor && IsCurrentControlTypeVR;

        /// <value>
        /// The Unique Id for the module of this type.
        /// </value>
        public int Id => _logger.Id;

        /// <summary>
        /// The last Id instantiation for the module of this type.
        /// </summary>
        internal int LastId => Logger.ids[Module.Name];

        /// <value>
        /// The amount of time left on the bomb, in seconds, rounded down.
        /// </value>
        public int TimeLeft { get; private set; }

        /// <value>
        /// The version number of the entire mod.
        /// </value>
        /// <exception cref="OperationCanceledException"></exception>
        /// <exception cref="FileNotFoundException"></exception>
        public string Version => IsEditor ? "Can't get Version Number in Editor" : PathManager.GetModInfo(GetType()).Version;

        /// <value>
        /// Contains an instance for every <see cref="Sound"/> played by this module using <see cref="PlaySound(Transform, bool, Sound[])"/> or any of its overloads.
        /// </value>
        public Sound[] Sounds { get; private set; } = new Sound[0];

        /// <value>
        /// Contains either <see cref="KMBombModule"/> or <see cref="KMNeedyModule"/>, and allows for running commands through context.
        /// </value>
        public ModuleContainer Module { get; private set; }

        /// <value>
        /// Gets the Twitch Plays <see cref="Component"/> attached to this <see cref="GameObject"/>.
        /// </value>
        /// <remarks>
        /// Due to type ambiguity, a non-generic interface is returned.
        /// </remarks>
        public ITP TP => _tp ??= GetComponents<Component>().FirstOrDefault(c => c is ITP) as ITP;
        private ITP _tp;

        private bool _hasException;

        private int _strikes;

        private Action _setActive;

        private static Dictionary<string, Dictionary<string, object>[]> _database;

        private readonly Dictionary<Type, Component[]> _components = new Dictionary<Type, Component[]>();

        private Logger _logger;

        /// <summary>
        /// This initalizes the module. If you have an Awake method, be sure to call <c>base.Awake()</c> as the first statement.
        /// </summary>
        /// <exception cref="FormatException"></exception>
        /// <exception cref="NullIteratorException"></exception>
        protected void Awake()
        {
            (Module = new ModuleContainer(this)).OnActivate(_setActive = Active);

            Logger.Self($"The module \"{Module.Name}\" ({Module.Id}) uses KeepCoding version {PathManager.Version}.");

            _logger = new Logger(Module.Name, true);

            Logger.Self($"Subscribing {Module.Name}'s {nameof(OnException)} to {nameof(logMessageReceived)}.");

            logMessageReceived += OnException;

            _database = new Dictionary<string, Dictionary<string, object>[]>();

            Log($"Version: [{Version.NullOrEmptyCheck("The version number is empty! To fix this, go to Keep Talking ModKit -> Configure Mod, then fill in the version number.")}]");

            StartCoroutine(EditorCheckLatest());
        }

        /// <summary>
        /// This removed the exception catcher. If you have an OnDestroy method, be sure to call <c>base.OnDestroy()</c> as the first statement.
        /// </summary>
        protected void OnDestroy()
        {
            Logger.Self($"Unsubscribing {Module.Name}'s {nameof(OnException)} to {nameof(logMessageReceived)}.");
            logMessageReceived -= OnException;
        }

        /// <summary>
        /// Assigns events specified into <see cref="Module"/>. Reassigning them will replace their values.
        /// </summary>
        /// <remarks>
        /// An event that is null will be skipped. This extension method simplifies all of the KMFramework events into Actions or Functions.
        /// </remarks>
        /// <param name="onActivate">Called when the lights turn on.</param>
        /// <param name="onNeedyActivation">Called when the needy activates.</param>
        /// <param name="onNeedyDeactivation">Called when the needy deactivates.</param>
        /// <param name="onPass">Called when the needy is solved.</param>
        /// <param name="onStrike">Called when the needy strikes.</param>
        /// <param name="onTimerExpired">Called when the timer runs out of time.</param>
        public void Assign(Action onActivate = null, Action onNeedyActivation = null, Action onNeedyDeactivation = null, Action onPass = null, Action onStrike = null, Action onTimerExpired = null) => Module.Assign(_setActive.Combine(onActivate), onNeedyActivation.Combine(() => IsNeedyActive = true), onNeedyDeactivation.Combine(() => IsNeedyActive = false), onPass, onStrike, onTimerExpired);

        /// <summary>
        /// Handles typical button <see cref="KMSelectable.OnInteract"/> behaviour.
        /// </summary>
        /// <exception cref="UnassignedReferenceException"></exception>
        /// <exception cref="UnrecognizedValueException"></exception>
        /// <param name="selectable">The selectable, which is used as a source for sound and bomb shake.</param>
        /// <param name="intensityModifier">The intensity of the bomb shaking.</param>
        /// <param name="sounds">The sounds, these can either be <see cref="string"/>, <see cref="AudioClip"/>, or <see cref="SoundEffect"/>.</param>
        public void ButtonEffect(KMSelectable selectable, float intensityModifier = 0, params Sound[] sounds)
        {
            if (!selectable)
                throw new UnassignedReferenceException("Selectable should not be null when calling this method.");

            selectable.AddInteractionPunch(intensityModifier);

            PlaySound(selectable.transform, sounds);
        }

        /// <summary>
        /// Dumps all information about the variables specified. Each element uses the syntax () => varName. This should only be used to debug.
        /// </summary>
        /// <param name="getVariables">Whether it should search recursively for the elements within the elements.</param>
        /// <param name="logs">All of the variables to throughly log.</param>
        public void Dump(bool getVariables, params Expression<Func<object>>[] logs) => _logger.Dump(getVariables, logs);

        /// <summary>
        /// Dumps all information about the variables specified. Each element uses the syntax () => varName. This should only be used to debug.
        /// </summary>
        /// <param name="logs">All of the variables to throughly log.</param>
        public void Dump(params Expression<Func<object>>[] logs) => _logger.Dump(logs);

        /// <summary>
        /// Logs message, but formats it to be compliant with the Logfile Analyzer.
        /// </summary>
        /// <exception cref="UnrecognizedValueException"></exception>
        /// <param name="message">The message to log.</param>
        /// <param name="logType">The type of logging. Different logging types have different icons within the editor.</param>
        public void Log<T>(T message, LogType logType = LogType.Log) => _logger.Log(message, logType);

        /// <summary>
        /// Logs multiple entries, but formats it to be compliant with the Logfile Analyzer.
        /// </summary>
        /// <exception cref="UnrecognizedValueException"></exception>
        /// <param name="message">The message to log.</param>
        /// <param name="args">All of the arguments to embed into <paramref name="message"/>.</param>
        public void Log<T>(T message, params object[] args) => _logger.Log(message, args);

        /// <summary>
        /// Logs multiple entries to the console.
        /// </summary>
        /// <param name="logs">The array of logs to individual output into the console.</param>
        public void LogMultiple(params string[] logs) => _logger.LogMultiple(logs);

        /// <summary>
        /// Solves the module, and logs all of the parameters.
        /// </summary>
        /// <param name="logs">All of the entries to log.</param>
        public void Solve(params string[] logs)
        {
            if (IsSolved)
                return;

<<<<<<< HEAD
            if (!IsEditor && _hasException)
                Game.AddStrikes(gameObject, -_strikes);

            LogMultiple(logs);
=======
            LogMultiple(in logs);
>>>>>>> 74f236fc

            IsSolved = true;
            Module.Solve();
        }

        /// <summary>
        /// Strikes the module, and logs all of the parameters.
        /// </summary>
        /// <param name="logs">All of the entries to log.</param>
        public void Strike(params string[] logs)
        {
            if (_hasException)
                return;

            LogMultiple(logs);

            HasStruck = true;
            _strikes++;

            Module.Strike();
        }

        /// <summary>
        /// Called when the lights turn on.
        /// </summary>
        public virtual void OnActivate() { }

        /// <summary>
        /// Called when any module on the current bomb has issued a strike.
        /// </summary>
        /// <param name="moduleId">The sender's module id, which caused a strike.</param>
        public virtual void OnModuleStrike(string moduleId) { }

        /// <summary>
        /// Called when any <see cref="KMNeedyModule"/> on the current bomb has been solved.
        /// </summary>
        /// <param name="moduleId">The sender's module id, which was solved.</param>
        public virtual void OnNeedySolved(string moduleId) { }

        /// <summary>
        /// Called when any <see cref="KMBombModule"/> on the current bomb has been solved.
        /// </summary>
        /// <param name="moduleId">The sender's module id, which was solved.</param>
        public virtual void OnSolvableSolved(string moduleId) { }

        /// <summary>
        /// Called when the timer's seconds-digit changes.
        /// </summary>
        public virtual void OnTimerTick() { }

        /// <summary>
        /// Sends information to a static variable such that other modules can access it.
        /// </summary>
        /// <remarks>
        /// To ensure that this method works correctly, make sure that both modules have the same version of KeepCoding.
        /// </remarks>
        /// <typeparam name="T">The type of the expected input.</typeparam>
        /// <param name="key">The key of the variable, a lot like a variable name.</param>
        /// <param name="value">The value to store in the key.</param>
        public void Write<T>(string key, T value)
        {
            if (!_database.ContainsKey(Module.Id))
                _database.Add(Module.Id, new Dictionary<string, object>[] { });

            int index = LastId - Id;

            Enumerable.Range(0, index - _database[Module.Id].Length + 1).ToArray().ForEach(i => _database[Module.Id].Append(new Dictionary<string, object>()));

            if (!_database[Module.Id][index].ContainsKey(key))
                _database[Module.Id][index].Add(key, null);

            _database[Module.Id][index][key] = value;

            if (IsEditor)
                Logger.Self($"Added \"{value}\" to {nameof(_database)}: [{nameof(Module.Id)}, {Module.Id}: [{nameof(index)}, {index}: {value}]]");
        }

        /// <summary>
        /// Plays a sound. Requires <see cref="KMAudio"/> to be assigned.
        /// </summary>
        /// <exception cref="EmptyIteratorException"></exception>
        /// <exception cref="NullIteratorException"></exception>
        /// <exception cref="UnrecognizedValueException"></exception>
        /// <param name="transform">The location or sound source of the sound.</param>
        /// <param name="loop">Whether all sounds listed should loop or not.</param>
        /// <param name="sounds">The sounds, these can either be <see cref="string"/>, <see cref="AudioClip"/>, or <see cref="SoundEffect"/>.</param>
        /// <returns>A <see cref="KMAudioRef"/> for each argument you provide.</returns>
        public Sound[] PlaySound(Transform transform, bool loop, params Sound[] sounds)
        {
            sounds.NullOrEmptyCheck($"{nameof(sounds)} is null or empty.");

            if (loop && sounds.Any(s => s.Game.HasValue))
                throw new ArgumentException("The game doesn't support looping in-game sounds.");

            sounds.ForEach(s => s.Reference = GetSoundMethod(s)(transform, loop));

            Sounds = Sounds.Concat(sounds).ToArray();

            return sounds;
        }

        /// <summary>
        /// Plays a sound. Requires <see cref="KMAudio"/> to be assigned.
        /// </summary>
        /// <exception cref="UnrecognizedValueException"></exception>
        /// <param name="transform">The location or sound source of the sound.</param>
        /// <param name="sounds">The sounds, these can either be <see cref="string"/>, <see cref="AudioClip"/>, or <see cref="SoundEffect"/>.</param>
        /// <returns>A <see cref="KMAudioRef"/> for each argument you provide.</returns>
        public Sound[] PlaySound(Transform transform, params Sound[] sounds) => PlaySound(transform, false, sounds);

        /// <summary>
        /// Plays a sound, the sound source is the game object it is attached to. Requires <see cref="KMAudio"/> to be assigned.
        /// </summary>
        /// <exception cref="UnrecognizedValueException"></exception>
        /// <param name="loop">Whether all sounds listed should loop or not.</param>
        /// <param name="sounds">The sounds, these can either be <see cref="string"/>, <see cref="AudioClip"/>, or <see cref="SoundEffect"/>.</param>
        /// <returns>A <see cref="KMAudioRef"/> for each argument you provide.</returns>
        public Sound[] PlaySound(bool loop, params Sound[] sounds) => PlaySound(transform, loop, sounds);

        /// <summary>
        /// Plays a sound, the sound source is the game object it is attached to. Requires <see cref="KMAudio"/> to be assigned.
        /// </summary>
        /// <exception cref="UnrecognizedValueException"></exception>
        /// <param name="sounds">The sounds, these can either be <see cref="string"/>, <see cref="AudioClip"/>, or <see cref="SoundEffect"/>.</param>
        /// <returns>A <see cref="KMAudioRef"/> for each argument you provide.</returns>
        public Sound[] PlaySound(params Sound[] sounds) => PlaySound(transform, false, sounds);

        /// <summary>
        /// Similar to <see cref="Component.GetComponent{T}"/>, however it caches the result in a dictionary, and will return the cached result if called again.
        /// </summary>
        /// <remarks>
        /// Use this in-place of public fields that refer to itself.
        /// </remarks>
        /// <exception cref="MissingComponentException"></exception>
        /// <typeparam name="T">The type of component to search for.</typeparam>
        /// <param name="allowNull">Whether it should throw an exception if it sees null, if not it will return the default value. (Likely null)</param>
        /// <returns>The component specified by <typeparamref name="T"/>.</returns>
        public T Get<T>(bool allowNull = false) where T : Component => GetAll<T>(allowNull).FirstOrDefault();

        /// <summary>
        /// Caches the result of a function call that returns a component array in a dictionary, and will return the cached result if called again. Use this to alleviate expensive function calls.
        /// </summary>
        /// <remarks>
        /// <see cref="GameObject.GetComponent{T}"/> and <see cref="GameObject.GetComponents{T}()"/> have their own implementations already, so use these functions instead for that purpose; 
        /// <seealso cref="Get{T}(bool)"/>, <seealso cref="GetAll{T}(bool)"/>
        /// </remarks>
        /// <exception cref="MissingComponentException"></exception>
        /// <typeparam name="T">The type of component to search for.</typeparam>
        /// <param name="func">The expensive function to call, only if it hasn't ever been called by this method on the current instance before.</param>
        /// <param name="allowNull">Whether it should throw an exception if it sees null, if not it will return the default value. (Likely null)</param>
        /// <returns>The components specified by <typeparamref name="T"/>.</returns>
        public T[] Cache<T>(Func<T[]> func, bool allowNull = false) where T : Component
        {
            if (!_components.ContainsKey(typeof(T)))
                _components.Add(typeof(T), func());

            return allowNull || !_components[typeof(T)].IsNullOrEmpty() ? (T[])_components[typeof(T)] : throw new MissingComponentException($"Tried to get component {typeof(T).Name} from {this}, but was unable to find one.");
        }

        /// <summary>
        /// Similar to <see cref="GameObject.GetComponents{T}()"/>, however it caches the result in a dictionary, and will return the cached result if called again.
        /// </summary>
        /// <remarks>
        /// Use this in-place of public fields that refer to itself.
        /// </remarks>
        /// <exception cref="MissingComponentException"></exception>
        /// <typeparam name="T">The type of component to search for.</typeparam>
        /// <param name="allowNull">Whether it should throw an exception if it sees null, if not it will return the default value. (Likely null)</param>
        /// <returns>The component specified by <typeparamref name="T"/>.</returns>
        public T[] GetAll<T>(bool allowNull = false) where T : Component => Cache(() => GetComponents<T>(), allowNull);

        /// <summary>
        /// Allows you to read a module's data that uses <see cref="Write{T}(string, T)"/>, even from a different assembly.
        /// </summary>
        /// <remarks>
        /// To ensure that this method works correctly, make sure that both modules have the same version of KeepCoding.
        /// </remarks>
        /// <exception cref="KeyNotFoundException"></exception>
        /// <exception cref="WrongDatatypeException"></exception>
        /// <typeparam name="T">The type of the expected output.</typeparam>
        /// <param name="module">The module to look into.</param>
        /// <param name="key">The key of the variable, a lot like a variable name.</param>
        /// <param name="allowDefault">Whether it should throw an exception if no value is found, or provide the default value instead.</param>
        /// <returns>Every instance of the value from the every instance of the module specified.</returns>
        public static T[] Read<T>(string module, string key, bool allowDefault = false) => !_database.ContainsKey(module) && !IsEditor ? throw new KeyNotFoundException($"The module {module} does not have an entry!") : _database[module].ConvertAll(d =>
        {
            if (!d.ContainsKey(key))
                return allowDefault || IsEditor ? default(T) : throw new KeyNotFoundException($"The key {key} could not be found in the module {module}!");

            if (d[key] is T t)
                return t;

            throw new WrongDatatypeException($"The data type {typeof(T).Name} was expected, but received {d[key].GetType()} from module {module} with key {key}!");
        });

        private void Active()
        {
            if (Get<KMBombInfo>(allowNull: true) is KMBombInfo bombInfo)
                StartCoroutine(BombInfo(bombInfo));

            IsActive = true;
            OnActivate();
        }

        private void OnException(string condition, string stackTrace, LogType type)
        {
            if (type != LogType.Exception || !IsLogFromThis(stackTrace))
                return;

            _hasException = true;

            Log("The module threw an unhandled exception... {0}", condition);
            LogMultiple(stackTrace.Split('\n').Where(s => !s.IsNullOrEmpty()).ToArray());

            if (!(bool)(TP?.IsTP))
                StartCoroutine(WaitForSolve());
        }

        private void TimerTick()
        {
            var timer = Game.Timer(gameObject);
        }

        private void TimerTickEditor(in KMBombInfo bombInfo)
        {
            if (TimeLeft != (int)bombInfo.GetTime())
            {
                TimeLeft = (int)bombInfo.GetTime();
                OnTimerTick();
            }
        }

        private bool IsLogFromThis(string stackTrace) => stackTrace.Split('\n').Any(s => Regex.IsMatch(s, @$"^{GetType().Name}"));

        private static uint VersionToNumber(string s) => uint.Parse(s.Replace(".", "").PadRight(9, '0'));

        private Func<Transform, bool, KMAudioRef> GetSoundMethod(Sound sound) => (t, b) =>
            sound.Custom is { } ? Get<KMAudio>().HandlePlaySoundAtTransformWithRef(sound.Custom, t, b) :
            sound.Game is { } ? Get<KMAudio>().HandlePlayGameSoundAtTransformWithRef(sound.Game.Value, t) :
            throw new UnrecognizedValueException($"{sound}'s properties {nameof(Sound.Custom)} and {nameof(Sound.Game)} are both null!");

        private static IEnumerator EditorCheckLatest()
        {
            if (!IsEditor)
                yield break;

            using var req = UnityWebRequest.Get("https://raw.githubusercontent.com/Emik03/KeepCoding/main/latest");

            yield return req.SendWebRequest();

            if (req.isNetworkError || req.isHttpError)
                Logger.Self($"The KeepCoding version could not be pulled: {req.error}.", LogType.Warning);

            else if (VersionToNumber(PathManager.Version.ToString()) < VersionToNumber(req.downloadHandler.text.Trim()))
                Logger.Self($"The library is out of date! Latest Version: {req.downloadHandler.text.Trim()}, Local Version: {PathManager.Version}. Please download the latest version here: https://github.com/Emik03/KeepCoding/releases/latest", LogType.Warning);
        }

        private IEnumerator BombInfo(KMBombInfo bombInfo)
        {
            var bomb = GetComponentInParent<KMBomb>();

            var solvables = bomb.GetComponentsInChildren<KMBombModule>();
            var needies = bomb.GetComponentsInChildren<KMNeedyModule>();

            static bool Run(ModuleContainer module, Action<string> action)
            {
                action(module.Id);
                return false;
            }

            solvables.ForEach(m => 
            {
                m.OnPass += () => Run(m, OnSolvableSolved);
                m.OnStrike += () => Run(m, OnModuleStrike);
            });

            needies.ForEach(m =>
            {
                m.OnPass += () => Run(m, OnNeedySolved);
                m.OnStrike += () => Run(m, OnModuleStrike);
            });

            if (!IsEditor)
            {
                TimerTick();
                yield break;
            }

            while (true)
            {
                TimerTickEditor(in bombInfo);
                yield return null;
            }
        }

        private IEnumerator WaitForSolve()
        {
            yield return new WaitWhile(() => Get<KMBombModule>(allowNull: true)?.OnPass is null && Get<KMNeedyModule>(allowNull: true)?.OnPass is null);

            Solve();

            yield return TP?.TwitchHandleForcedSolve();
        }
    }
}<|MERGE_RESOLUTION|>--- conflicted
+++ resolved
@@ -216,14 +216,7 @@
             if (IsSolved)
                 return;
 
-<<<<<<< HEAD
-            if (!IsEditor && _hasException)
-                Game.AddStrikes(gameObject, -_strikes);
-
             LogMultiple(logs);
-=======
-            LogMultiple(in logs);
->>>>>>> 74f236fc
 
             IsSolved = true;
             Module.Solve();
