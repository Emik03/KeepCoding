﻿using System;
using System.Collections.Generic;
using UnityEngine;
<<<<<<< HEAD
=======
using static KeepCoding.ComponentPool;
using static Localization;
using Connection = IRCConnection;
using KTInput = KTInputManager;
using KTMod = ModManager;
using KTPlayer = Assets.Scripts.Settings.PlayerSettingsManager;
using KTScene = SceneManager;
using KTModSourceEnum = Assets.Scripts.Mods.ModInfo.ModSourceEnum;
>>>>>>> e24fcd3c

namespace KeepCoding
{
    extern alias core;

    /// <summary>
    /// Allows access into the game's internal code. Written by Emik.
    /// </summary>
    /// <remarks>
    /// You should avoid calling this class from the Editor as it uses the game assembly as a dependancy.
    /// </remarks>
    public static class Game
    {
        /// <summary>
        /// Determines how the game is controlled.
        /// </summary>
        public enum ControlType
        {
            /// <value>
            /// The game is being controlled with a gamepad controller.
            /// </value>
            Gamepad,

            /// <value>
            /// The game is being controlled with a virtual reality headset.
            /// </value>
            Gaze,

            /// <value>
            /// The game is being controlled with a mouse.
            /// </value>
            Mouse,

            /// <value>
            /// The game is being controlled with virtual reality headset and controller.
            /// </value>
            Motion,

            /// <value>
            /// The game is being controlled with touch controls.
            /// </value>
            Touch,

            /// <value>
            /// The game is being controlled with three degrees of freedom, part of virtual reality.
            /// </value>
            ThreeDOF
        }

        /// <summary>
        /// Determines how the mod is stored.
        /// </summary>
        public enum ModSourceEnum
        {
            /// <value>
            /// The mod is invalid.
            /// </value>
            Invalid,

            /// <value>
            /// The mod is stored within the local mods folder.
            /// </value>
            Local,

            /// <value>
            /// The mod is stored within the workshop folder.
            /// </value>
            SteamWorkshop
        }

        /// <summary>
        /// Allows access into Twitch Plays messaging system.
        /// </summary>
        public static class IRCConnection
        {
            /// <value>
            /// Sends a message to the chat.
            /// </value>
            /// <remarks>Arguments: <c>message</c>.</remarks>
            public static Action<string> SendMessage => message => Debug.Log($"Sending message to chat: {message}");

            /// <value>
            /// Sends a message to the chat.
            /// </value>
            /// <remarks>Arguments: <c>message</c> and <c>args</c>.</remarks>
            public static Action<string, object[]> SendMessageFormat => (message, args) => Debug.Log($"Sending message to chat: {message.Form(args)}");
                           
            /// <value>
            /// Whispers a message to a person.
            /// </value>
            /// <remarks>Arguments: <c>userNickName</c>, <c>message</c>, and <c>args</c>.</remarks>
            public static Action<string, string, object[]> SendWhisper => (userNickName, message, args) => Debug.Log($"Whispering message to user {userNickName}: {message.Form(args)}");
        }

        /// <summary>
        /// Allows access relating to how the game is being interacted with.
        /// </summary>
        public static class KTInputManager
        {
            /// <value>
            /// Determines if the current way the game is being controlled is VR-related.
            /// </value>
            public static bool IsCurrentControlTypeVR => CurrentControlType is ControlType.Gaze || CurrentControlType is ControlType.Motion || CurrentControlType is ControlType.ThreeDOF;

            /// <value>
            /// The current way the game is being controlled.
            /// </value>
            public static ControlType CurrentControlType => ControlType.Mouse;
        }

        /// <summary>
        /// Allows access relating to the current mission.
        /// </summary>
        public static class Mission
        {
            /// <value>
            /// Determines whether or not all pacing events are enabled.
            /// </value>
            public static bool IsPacingEvents => false;

            /// <value>
            /// The description as it appears in the bomb binder.
            /// </value>
<<<<<<< HEAD
            public static string Description => "Everybody has to start somewhere. Let's just hope it doesn't end here too.\n\nMake sure your experts have the manual and are ready to help.";
=======
            public static string Description => GetLocalizedString(KTScene.Instance.GameplayState.Mission.DescriptionTerm);
>>>>>>> e24fcd3c

            /// <value>
            /// The mission name as it appears in the bomb binder.
            /// </value>
<<<<<<< HEAD
            public static string DisplayName => "The First Bomb";
=======
            public static string DisplayName => GetLocalizedString(KTScene.Instance.GameplayState.Mission.DisplayNameTerm);
>>>>>>> e24fcd3c

            /// <value>
            /// The ID of the mission.
            /// </value>
            public static string ID => "firsttime";

            /// <value>
            /// Gets the generator setting of the mission.
            /// </value>
<<<<<<< HEAD
            public static GeneratorSetting GeneratorSetting => new GeneratorSetting();
=======
            public static GeneratorSetting GeneratorSetting
            {
                get
                {
                    var setting = KTScene.Instance.GameplayState.Mission.GeneratorSetting;

                    var list = new List<ComponentPool>();

                    foreach (var pool in setting.ComponentPools)
                    {
                        var types = new List<ComponentTypeEnum>();

                        foreach (var type in pool.ComponentTypes)
                            types.Add((ComponentTypeEnum)type);

                        list.Add(new ComponentPool(
                            pool.Count,
                            (ComponentSource)pool.AllowedSources,
                            (SpecialComponentTypeEnum)pool.SpecialComponentType,
                            pool.ModTypes,
                            types));
                    }

                    return new GeneratorSetting(
                        setting.FrontFaceOnly,
                        setting.OptionalWidgetCount,
                        setting.NumStrikes,
                        setting.TimeBeforeNeedyActivation,
                        setting.TimeLimit,
                        list);
                }
            }
>>>>>>> e24fcd3c
        }

        /// <summary>
        /// Allows access to methods relating mod paths.
        /// </summary>
        public static class ModManager
        {
            /// <value>
            /// Gets all of the disabled mod paths.
            /// </value>
            public static Func<List<string>> GetDisabledModPaths => () => new List<string>();

            /// <value>
            /// Gets all of the mod paths within the <see cref="ModSourceEnum"/> constraint.
            /// </value>
<<<<<<< HEAD
            public static Func<ModSourceEnum, List<string>> GetAllModPathsFromSource => source => new List<string>();
=======
            public static Func<ModSourceEnum, List<string>> GetAllModPathsFromSource => source => KTMod.Instance.GetAllModPathsFromSource((KTModSourceEnum)source);
>>>>>>> e24fcd3c

            /// <value>
            /// Gets all of the enabled mod paths within the <see cref="ModSourceEnum"/> constraint.
            /// </value>
<<<<<<< HEAD
            public static Func<ModSourceEnum, List<string>> GetEnabledModPaths => source => new List<string>();
=======
            public static Func<ModSourceEnum, List<string>> GetEnabledModPaths => source => KTMod.Instance.GetEnabledModPaths((KTModSourceEnum)source);
>>>>>>> e24fcd3c
        }

        /// <summary>
        /// Allows access into the player settings from the game. Do not use this class in the unity editor. Written by Emik.
        /// </summary>
        public static class PlayerSettings
        {
            /// <value>
            /// Determines if vertical tilting is flipped or not.
            /// </value>
            public static bool InvertTiltControls => false;

            /// <value>
            /// Determines if the option to lock the mouse to the window is enabled.
            /// </value>
            public static bool LockMouseToWindow => false;

            /// <value>
            /// Determines if the option to show the leaderboards from the pamphlet.
            /// </value>
            public static bool ShowLeaderBoards => true;

            /// <value>
            /// Determines if the option to show the rotation of the User Interface is enabled.
            /// </value>
            public static bool ShowRotationUI => true;

            /// <value>
            /// Determines if the option to show scanlines is enabled.
            /// </value>
            public static bool ShowScanline => true;

            /// <value>
            /// Determines if the option to skip the title screen is enabled.
            /// </value>
            public static bool SkipTitleScreen => false;

            /// <value>
            /// Determines if the VR or regular controllers vibrate.
            /// </value>
            public static bool RumbleEnabled => false;

            /// <value>
            /// Determines if the touchpad controls are inverted.
            /// </value>
            public static bool TouchpadInvert => false;

            /// <value>
            /// Determines if the option to always use mods is enabled.
            /// </value>
            public static bool UseModsAlways => false;

            /// <value>
            /// Determines if the option to use parallel/simultaneous mod loading is enabled.
            /// </value>
            public static bool UseParallelModLoading => false;

            /// <value>
            /// Determines if VR mode is requested.
            /// </value>
            public static bool VRModeRequested => true;

            /// <value>
            /// The intensity of anti-aliasing currently on the game. Ranges 0 to 8.
            /// </value>
            public static int AntiAliasing => 8;

            /// <value>
            /// The current music volume from the dossier menu. Ranges 0 to 100.
            /// </value>
            public static int MusicVolume => 100;

            /// <value>
            /// The current sound effects volume from the dosssier menu. Ranges 0 to 100.
            /// </value>
            public static int SFXVolume => 100;

            /// <value>
            /// Determines if VSync is on or off.
            /// </value>
            public static int VSync => 1;

            /// <value>
            /// The current language code.
            /// </value>
            public static string LanguageCode => "en";
        }

        /// <value>
        /// Gets the game's internal bomb component, not to be mistaken with <see cref="KMBomb"/>.
        /// </value>
        /// <remarks>
        /// To prevent a reference to the game, the type is boxed in <see cref="object"/>. You can cast it to Bomb or <see cref="MonoBehaviour"/> type to restore its functionality.
        /// </remarks>
        public static Func<GameObject, object> Bomb => gameObject => gameObject.GetComponentInParent(typeof(Bomb));
    }
}<|MERGE_RESOLUTION|>--- conflicted
+++ resolved
@@ -1,17 +1,6 @@
-﻿using System;
+using System;
 using System.Collections.Generic;
 using UnityEngine;
-<<<<<<< HEAD
-=======
-using static KeepCoding.ComponentPool;
-using static Localization;
-using Connection = IRCConnection;
-using KTInput = KTInputManager;
-using KTMod = ModManager;
-using KTPlayer = Assets.Scripts.Settings.PlayerSettingsManager;
-using KTScene = SceneManager;
-using KTModSourceEnum = Assets.Scripts.Mods.ModInfo.ModSourceEnum;
->>>>>>> e24fcd3c
 
 namespace KeepCoding
 {
@@ -135,20 +124,12 @@
             /// <value>
             /// The description as it appears in the bomb binder.
             /// </value>
-<<<<<<< HEAD
             public static string Description => "Everybody has to start somewhere. Let's just hope it doesn't end here too.\n\nMake sure your experts have the manual and are ready to help.";
-=======
-            public static string Description => GetLocalizedString(KTScene.Instance.GameplayState.Mission.DescriptionTerm);
->>>>>>> e24fcd3c
 
             /// <value>
             /// The mission name as it appears in the bomb binder.
             /// </value>
-<<<<<<< HEAD
             public static string DisplayName => "The First Bomb";
-=======
-            public static string DisplayName => GetLocalizedString(KTScene.Instance.GameplayState.Mission.DisplayNameTerm);
->>>>>>> e24fcd3c
 
             /// <value>
             /// The ID of the mission.
@@ -158,42 +139,7 @@
             /// <value>
             /// Gets the generator setting of the mission.
             /// </value>
-<<<<<<< HEAD
             public static GeneratorSetting GeneratorSetting => new GeneratorSetting();
-=======
-            public static GeneratorSetting GeneratorSetting
-            {
-                get
-                {
-                    var setting = KTScene.Instance.GameplayState.Mission.GeneratorSetting;
-
-                    var list = new List<ComponentPool>();
-
-                    foreach (var pool in setting.ComponentPools)
-                    {
-                        var types = new List<ComponentTypeEnum>();
-
-                        foreach (var type in pool.ComponentTypes)
-                            types.Add((ComponentTypeEnum)type);
-
-                        list.Add(new ComponentPool(
-                            pool.Count,
-                            (ComponentSource)pool.AllowedSources,
-                            (SpecialComponentTypeEnum)pool.SpecialComponentType,
-                            pool.ModTypes,
-                            types));
-                    }
-
-                    return new GeneratorSetting(
-                        setting.FrontFaceOnly,
-                        setting.OptionalWidgetCount,
-                        setting.NumStrikes,
-                        setting.TimeBeforeNeedyActivation,
-                        setting.TimeLimit,
-                        list);
-                }
-            }
->>>>>>> e24fcd3c
         }
 
         /// <summary>
@@ -209,20 +155,12 @@
             /// <value>
             /// Gets all of the mod paths within the <see cref="ModSourceEnum"/> constraint.
             /// </value>
-<<<<<<< HEAD
             public static Func<ModSourceEnum, List<string>> GetAllModPathsFromSource => source => new List<string>();
-=======
-            public static Func<ModSourceEnum, List<string>> GetAllModPathsFromSource => source => KTMod.Instance.GetAllModPathsFromSource((KTModSourceEnum)source);
->>>>>>> e24fcd3c
 
             /// <value>
             /// Gets all of the enabled mod paths within the <see cref="ModSourceEnum"/> constraint.
             /// </value>
-<<<<<<< HEAD
             public static Func<ModSourceEnum, List<string>> GetEnabledModPaths => source => new List<string>();
-=======
-            public static Func<ModSourceEnum, List<string>> GetEnabledModPaths => source => KTMod.Instance.GetEnabledModPaths((KTModSourceEnum)source);
->>>>>>> e24fcd3c
         }
 
         /// <summary>
